import numpy as np
import matplotlib.pyplot as plt
import scipy.optimize
from scipy.special import kn
import os
import pandas as pd
import re
import warnings
from sqdtoolz.Utilities.FileIO import FileIOReader
from resonator_tools import circuit  # type: ignore
from pprint import pprint
from pathlib import Path
import csv

warnings.filterwarnings("ignore", "Covariance of the parameters could not be estimated")

# imports for plotting (optional)
plot_backend = None
try:
    from bokeh.models import Whisker, ColumnDataSource, TeeHead, Band, Range1d
    from bokeh.models.formatters import FuncTickFormatter, NumeralTickFormatter
    from bokeh.plotting import figure, show
    from bokeh.io import output_notebook, export
    from bokeh.palettes import Viridis256, Category10, Category20
    from bokeh.layouts import gridplot
except Exception as e:
    import warnings
    warnings.warn(f"Bokeh not imported: {e}. Requires version 2.4.3.")
    PLOT_BACKEND = "matplotlib"
else:
    PLOT_BACKEND = "bokeh"

class ResonatorPowerSweep:
    """
    Class for analysis and plotting of power-swept Q-factor
    measurements for CPW resonators taken at a single temperature.
    Includes TLS-fitting capabilities.

    Inputs:
        - data_path     The data path where all data is contained.
                        Can be in sub-directories of the path.
        - sample_name   Name of the sample
        - save_path     Directory where all output files should
                        be saved (Defaults to data_path).
        - res_freqs     List of expected resonator frequencies in Hz.
        - power_dict    Dictionary of keywords used for different line
                        attenuations during measurement runs.
                        e.g. power_dict = {"lowPower" : -120,
                                           "midPower" : -120,
                                           "default" : -70}
        - TLSfit_bounds (Optional) Bounds for fitting parameters
                        [F_delta_TLS0, n_c, Q_HP, beta]. Tuple of lists,
                        defaults to ([0, 0.2, 0, 0.0], [1, 1e3, 1e9, 1])
        - print_log     Boolean to choose if prinouts occur during
                        execution (optional, defaults to False)
        - with_fit      Boolean to choose whether or not to fit data with
                        a TLS model
        - n_ph_lims     Photon number range to be used for fitting and 
                        plotting
        - Qi_lims      Limits for Qi values to be used for fitting and
                        plotting. Defaults to [1e3, 1e8].
        - TLS_model     Which TLS model to use for fitting. Defaults to "mcrae".
        - temperature   Temperature of the measurement in Kelvin.
                        Defaults to 30 mK.
        - notebook      Boolean to choose whether to use Bokeh notebook
                        output (default False). If True, Bokeh figures
                        will not export LaTeX text.
        - fit_data      Dictionary containing pre-fitted data to be used
                        for plotting. If provided, it will be used instead
                        of fitting the data again.
    """

    def __init__(
        self,
        data_path=None,
        sample_name=None,
        temperature=30*1e-3,
        save_path=None,
        power_dict={"lowPower" : -132, 
                    "highPower" : -82,
                    "default" : -82
                    },
        TLSfit_bounds=None,
        print_log=False,
        notebook=False,
        fit_data={},
        with_fit=None,
        n_ph_lims=[0, 1e10],
        qi_lims=[1e3, 5e7],
        TLS_model="mcrae"
    ):
        # initialise data
        self.data_path = data_path
        if save_path == None:
            self.save_path = data_path
        else:
            self.save_path = save_path
        self.name = sample_name
        self.power_dict = power_dict
        self.T = temperature
        self.TLSfit_bounds = TLSfit_bounds
        self.print_log = print_log
        self.data = {}
        self.fit_data = fit_data
        self.res_data = {}
        self.num_resonators = None
        self.frequencies = []
        self.freq_bin_labels = []
        self.do_TLS_fit = with_fit
        self.n_ph_lims = n_ph_lims
        self.TLS_model = TLS_model
        self.qi_lims = qi_lims

        # private class variables
        self._data_file_name = "data.h5"
        self._config_file_name = "experiment_configurations.txt"
        self._fitted_data_file_name = "circlefit.txt"
        self._data_from_text_file = False

        # figure
        self.plot_backend = PLOT_BACKEND
        if self.plot_backend == "bokeh":
            if notebook:
                output_notebook()
                warnings.warn(
                    f"\nNotebook output set (by notebook=True)... please note that LaTeX text in Bokeh figures will not be exported.\n"
                )
            self._colourmap = Viridis256
            self.fig_bokeh = figure(
                width=1000,
                height=600,
                x_axis_label=r"Photon number  ⟨n⟩",
                y_axis_label=r"$$Q_i$$",
                y_axis_type="log",
                x_axis_type="log",
            )
        else:
            self._colourmap = plt.cm.viridis
        self.fig_mpl = plt.figure(figsize=(10, 6))
        self.ax_ph_mpl = self.fig_mpl.add_subplot(111)
        plt.close(self.fig_mpl)  # prevent display for now

    # import data from file
    def import_data(
        self,
        line_attenuation=0,
        power_dict=None,
        additional_attenuation=0,
        print_log="none",
        files_to_ignore=None,
        power_config_order="last",
        from_text_file=False,
        qi_lims=None
    ):
        """
        Searches for and imports all data.h5 files in a given directory into a dictionary. Extracts the VNA power and measurement name corresponding to each data file.

        The extracted data and metada are stored in self.data with structure:

            self.data = {'<measurement_name>' : {
                            'raw_data' : {
                                ...
                            }
                        }

        Inputs:
        - line_attenuation          Attenuation on measurement line
                                    (overwritten by self.power_dict).
                                    Only use if all measurements were taken
                                    with the same attenuation.
        - power_dict                Dictionary of key-value pairs of keyword
                                    containing power reference in an imported
                                    filename with the corresponding attenuation
                                    value.
        - additional_attenuation    Additional attenuation on line (i.e. if
                                    you want to add a constant to attenuations
                                    defined in self.power_dict)
        - print_log                 Options for printout. Defaults to "errors".
                                    Other options are "all" or "none".
        - files_to_ignore           List of files that will be skipped
                                    during data import. Should be a list of strings.
        - power_config_order        Which power value should we look for in the 
                                    config file? Defaults to 'first', other options
                                    are 'last'.
        - from_text_file            Boolean to choose whether to read from circlefit.txt 
                                    if it exists.

        Outputs:
        - self.data                 Dictionary containing measurement data and metadata.
        """
        if from_text_file == True or isinstance(from_text_file, str):
            self._data_from_text_file = True
        power_dict = self.power_dict if power_dict == None else 0
        assert power_config_order in ["first", "last"], "power_config_order should be either 'first' or 'last'."
        assert print_log in [
            "errors",
            "all",
            "none",
        ], "Print log options are 'errors', 'all', or 'none'."
        if self.print_log == False:
            print_log = "none"
        if files_to_ignore:
            assert isinstance(
                files_to_ignore, list
            ), "files_to_ignore should be a list of strings, e.g. ['file1', 'file2']."
            assert isinstance(
                files_to_ignore[0], str
            ), "Entries in list files_to_ignore should be strings, e.g. ['file1', 'file2']."
        if qi_lims == None:
            qi_lims = self.qi_lims
        else:
            self.qi_lims = qi_lims
        if print_log != "none":
            print(f"Importing data from {self.data_path}\n")

        # IMPORT METHOD: DIRECT PATH FROM TEXT
        if isinstance(from_text_file, str):
            # Direct path to text file
            fit_data_path = from_text_file
            if os.path.isfile(fit_data_path) and "circlefit.txt" in os.path.basename(fit_data_path):
                self.fit_data = {}  # clear fit_data
                with open(fit_data_path, newline='', encoding='utf-8') as f:
                    reader = csv.DictReader(f, delimiter='\t')  # Tab-delimited
                    for header in reader.fieldnames:
                        self.fit_data[header] = []
                    for row in reader:
                        for header in reader.fieldnames:
                            value = row[header]
                            try:
                                self.fit_data[header].append(float(value) if value.replace('.', '', 1).isdigit() else value)
                            except ValueError:
                                self.fit_data[header].append(value)
                self.fit_data = pd.DataFrame(self.fit_data)  # Convert to DataFrame
                self.trim_fit_data_by_qi(qi_lims=qi_lims)
                print(f"Read {fit_data_path} into self.fit_data (direct path).")
                return self.fit_data
            else:
                print(f" Invalid path or missing 'circlefit.txt': {fit_data_path}")
                print(f" Continuing to search for data.h5 files in {self.data_path}...")

        # IMPORT METHOD LOOP THROUGH DIRECTORY
        for root, _, files in os.walk(self.data_path):
            root_path = Path(root)
            root_shortened = Path(*root_path.parts[-2:])
            print(f" Checking {root}...")

            # IMPORT METHOD: SEARCH FOR `circlefit.txt` IN DIRECTORY AND IMPORT IF IT EXISTS
            if from_text_file == True:
                # first, check for existing circlefit data
                circlefit_match = next((f for f in files if "circlefit.txt" in f), None)
                if circlefit_match:
                    # read circlefit into self.fit_data, skip searching
                    self.fit_data = {} # clear fit_data
                    fit_data_path = os.path.join(root, circlefit_match)
                    with open(fit_data_path, newline='', encoding='utf-8') as f:
                        reader = csv.DictReader(f, delimiter='\t')  # Tab-delimited
                        # get headers 
                        for header in reader.fieldnames:
                            self.fit_data[header] = []
                        for row in reader:
                            if not any(ignored in row["measurement name"] for ignored in files_to_ignore):
                                for header in reader.fieldnames:
                                    value = row[header]
                                    try:
                                        # Try to convert to float if possible
                                        self.fit_data[header].append(float(value) if value.replace('.', '', 1).isdigit() else value)
                                    except ValueError:
                                        # If it's not a number, keep it as a string
                                        self.fit_data[header].append(value)
                    self.fit_data = pd.DataFrame(self.fit_data)  # Convert to DataFrame
                    print(f'  Read {circlefit_match} into self.fit_data')
                    self.trim_fit_data_by_qi(qi_lims=qi_lims)
                    return self.fit_data
                # if circlefit.text is not found, continue
                else:
                    continue

            # IMPORT METHOD: FROM H5 FILE FOUND IN DIRECTORY
            if files_to_ignore:
                ignore_match = [(i in str(root_shortened)) for i in files_to_ignore]
                good_file = True not in ignore_match
            else:
                good_file = True
            if (
                (self._data_file_name in files)
                and (self._config_file_name in files)
                and good_file
            ):
                attenuation = line_attenuation
                file_path = os.path.join(root, self._data_file_name)
                # read data
                cur_data = FileIOReader(file_path)
                arr = cur_data.get_numpy_array()
                freqs_meas = cur_data.param_vals[1]
                i_vals, q_vals = arr[0, :, 0], arr[0, :, 1]
                # Check for NaNs or infinite values
                if np.isnan(i_vals).any() or np.isinf(i_vals).any():
                    if print_log != "none":
                        print(
                            "'i_vals' contains NaNs or infinite values. Skipping data retrieval."
                        )
                elif np.isnan(q_vals).any() or np.isinf(q_vals).any():
                    if print_log != "none":
                        print(
                            "'q_vals' contains NaNs or infinite values. Skipping data retrieval."
                        )
                else:
                    # add line attenuation by dictionary
                    if self.power_dict != None:
                        if "default" not in self.power_dict.keys():
                            self.power_dict["default"] = 0
                            print(f"There was no 'default' value in your power_dict. Setting default=0 and proceeding.") if self.print_log else 0
                        for label, _ in self.power_dict.items():
                            if label.casefold() in root.casefold():
                                attenuation = (
                                    self.power_dict[label] + additional_attenuation
                                )
                                break
                            else:
                                attenuation = (
                                    self.power_dict["default"] + additional_attenuation
                                )
                    # add constant attenuation (i.e. same physical attenuation for all measurements)
                    elif line_attenuation != 0:
                        attenuation = line_attenuation
                    else:
                        attenuation = line_attenuation
                        warnings.warn(
                            "You have not added any additional attenuation to your data."
                            "Power will be calculated directly from the VNA output power."
                        )
                # get VNA measurement power, and adjust to include line attenuation
                config_file_path = os.path.join(root, self._config_file_name)
                with open(config_file_path, "r") as param_file:
                    content = param_file.read()
                    matches = re.findall(r'"Power":\s*(-?\d+\.\d+)', content)
                    if matches:
                        if power_config_order == "last":
                            vna_power = float(matches[-1])
                        elif power_config_order == "first":
                            vna_power = float(matches[0])
                        else:
                            vna_power = 0
                            warnings.warn("No power value found in config file. Setting VNA power to 0 dBm.")
                        total_power = vna_power + attenuation
                    self.data[str(root_shortened)] = {
                        "raw_data": {
                            "freqs": freqs_meas,
                            "i_vals": i_vals,
                            "q_vals": q_vals,
                            "iq_vals": i_vals + 1j * q_vals,
                            "power": total_power,
                            "line_attenuation": attenuation,
                            "measurement_name": str(root_shortened),
                        }
                    }
                    if print_log == "all":
                        print(f"Collected\t\t{root_shortened}")
            else:
                if print_log != "none":
                    print(f"Invalid\t\t{root_shortened}")
        assert (self.data or self.fit_data), "No valid data found at data_path."
        if from_text_file != False:
            self.trim_fit_data_by_qi(qi_lims=qi_lims)
        print("\nData import complete!")
        return self.data

    # do circlefit
    def do_circlefit(
        self, expected_qi_lims=(1e3, 1e8), remove_duplicates=True, n_ph_lims=None, save_fit=True, circuit_type="notch_port"
    ):
        """
        Does circlefits on measurement runs contained in self.data['rawdata'].
        Using fitting from https://github.com/sebastianprobst/resonator_tools.
        Adds fitted data to self.data in nested dictionary 'fit'. Structure:

            self.data = {'<measurement_name>' : {
                            'raw_data' : {
                                ...
                            },
                            'fit' : {
                                ...
                            }
                        }

        Inputs:
        - expected_qi_lims  Upper and lower limits on reasonable Qi values
                            obtained from circlefit. Defined by default as
                            (1e3, 1e8).
        - print_log         Boolean value to print live log while fitting.
                            Defaults to True.
        - remove_duplicates Boolean to choose whether duplicates in
                            power should be removed
        - save_fit          Boolean to save fitted data to self.save_path
                            (tab-delimited .txt file). Defaults to True.
        - circuit_type      (Defaults to "notch_port") Type of measurement to
                            fit. Options are "notch_port" or "reflection_port".

        Outputs:
        - self.fit_data     Pandas DataFrame containing all fitted values for
                            each measurement.
        """

        # exit if fit_data already exists
        if isinstance(self.fit_data, pd.DataFrame):
            if not self.fit_data.empty:
                if 'absQc' in self.fit_data.columns:
                    self.fit_data.rename(columns={'absQc': 'Qc_dia_corr'}, inplace=True)
                # sort self.fit_data
                self.sort_fit_data(n_ph_lims=n_ph_lims)
                # add frequency binning to help with plotting
                self.get_frequency_bins()
                print(f"Checked self.fit_data which already existed.")
                return self.fit_data

        assert (isinstance(expected_qi_lims, (list, tuple))) and (
            len(expected_qi_lims) == 2
        ), "expected_qi_lims should be a list or tuple of length two (min, max)."

        assert self.data, "Run import_data() first - there's no data yet!"

        fits_completed = 0
        invalid_data = []  # to track invalid data runs (failed fitting)
        for measurement_name, measurement_data in self.data.items():
            assert ("freqs" in measurement_data["raw_data"]) and (
                "iq_vals" in measurement_data["raw_data"]
            ), "'raw_data' should have keys 'freqs' and 'iq_vals' to allow for fitting."
            # setup circlefit
            if circuit_type == "notch_port":
                port = circuit.notch_port()
            elif circuit_type == "reflection_port":
                port = circuit.reflection_port()
            port.add_data(
                measurement_data["raw_data"]["freqs"],
                measurement_data["raw_data"]["iq_vals"],
            )
            try:
                port.autofit()
            except:
                print(f"Fitting {measurement_name} failed - skipping import.")
                invalid_data.append(measurement_name)
            else:
                if circuit_type == "reflection_port":
                    # rename fit results to match notch_port
                    port.fitresults["Qi_dia_corr"] = port.fitresults["Qi"]
                    port.fitresults["absQc"] = port.fitresults["Qc"]
                # write fit results to data dictionary
                if (
                    expected_qi_lims[0]
                    < port.fitresults["Qi_dia_corr"]
                    < expected_qi_lims[1]
                ):
                    fit_keys = port.fitresults.keys()
                    self.data[measurement_name]["fit"] = {}
                    # add fit results to self.data
                    for key in fit_keys:
                        self.data[measurement_name]["fit"][key] = port.fitresults[key]
                    # include single photon power calc and power
                    if circuit_type == "notch_port":
                        single_photon_power = port.get_single_photon_limit(diacorr=True)
                        n_ph = port.get_photons_in_resonator(power=measurement_data['raw_data']['power'], diacorr=True)
                    elif circuit_type == "reflection_port":
                        single_photon_power = port.get_single_photon_limit()
                        n_ph = port.get_photons_in_resonator(power=measurement_data['raw_data']['power'])
                    self.data[measurement_name]["fit"][
                        "single photon power"
                    ] = single_photon_power
                    self.data[measurement_name]["fit"]["power"] = measurement_data[
                        "raw_data"
                    ]["power"]
                    self.data[measurement_name]["fit"]["measurement name"] = (
                        measurement_data["raw_data"]["measurement_name"]
                    )
                    fits_completed += 1
<<<<<<< HEAD
                    meas_name = os.path.basename(os.path.normpath(measurement_name))
                    (
                        print(
                            #f"{fits_completed}\t{re.split(r'[\\/]', measurement_name)[-1]}\t"
                            # TODO: check here
                            f"{fits_completed}\t{meas_name}\t"
=======
                    filename_only = re.split(r'[\\/]', measurement_name)[-1]
                    (
                        print(
                            f"{fits_completed}\t{filename_only}\t"
>>>>>>> 0f02370d
                            f"f = {port.fitresults['fr']:.1e}, "
                            f"Qi = {port.fitresults['Qi_dia_corr']:.1e}, "
                            f"P = {measurement_data['raw_data']['power']:.1f} dBm "
                            f"({measurement_data['raw_data']['line_attenuation']} dB)"
                            f"\t-> n_ph = {n_ph:.1e}"
                        )
                        if self.print_log == True
                        else 0
                    )
                else:
                    (
                        print(f"x\t{measurement_name}\tQi out of range")
                        if self.print_log == True
                        else 0
                    )
                    invalid_data.append(measurement_name)
        print("Fitting complete.")
        # remove invalid measurements from self.dict
        for invalid_measurement in invalid_data:
            self.data.pop(invalid_measurement)
        # make sure fit data has been added to dictionary
        self.assert_subkey_exists(self.data, "fit")
        # add n_ph to dictionary
        self.n_ph_calculator()
        # sort fit data and add to self.fit_data
        self.fit_data_to_sorted_dataframe(n_ph_lims=n_ph_lims)
        # add frequency binning to help with plotting
        self.get_frequency_bins()
        # remove duplicates
        self.remove_duplicates() if remove_duplicates else 0
        # save data to text file
        if save_fit:
            txt_output = os.path.join(self.save_path, f"{self.name}_circlefit.txt")
            if circuit_type == "notch_port":
                self.df_to_csv(
                    self.fit_data,
                    txt_output,
                    columns_to_use=[
                        "freq bin",
                        "fr",
                        "power",
                        "n_ph",
                        "Qi_dia_corr",
                        "Qi_dia_corr_err",
                        "absQc",
                        "Ql",
                        "measurement name",
                    ],
                )
            elif circuit_type == "reflection_port":
                self.df_to_csv(
                    self.fit_data,
                    txt_output,
                    columns_to_use=[
                        "freq bin",
                        "fr",
                        "power",
                        "n_ph",
                        "Qi_dia_corr",
                        "absQc",
                        "Ql",
                        "measurement name",
                    ],
                )
        # returns fit data
        return self.fit_data

    # single photon power averager and 'n_ph' appender
    def n_ph_calculator(self):
        # calculate average power for single photon number from fits
        sph_average = self.sph_average_from_data_dict()
        # add 'n_ph' to self.data
        for measurement_name, _ in self.data.items():
            self.data[measurement_name]["fit"]["n_ph"] = (
                10
                ** (
                    ((self.data[measurement_name]["fit"]["power"] - sph_average) - 30)
                    / 10
                )
                * 1e3
            )

    # sort along axes
    def fit_data_to_sorted_dataframe(self, axes_to_sort=["fr", "power"], n_ph_lims=None):
        fit_data_list = []
        first = True
        for _, measurement_data in self.data.items():
            fit_data_list.append(measurement_data["fit"])
            if first:
                columns = measurement_data["fit"].keys()
                first = False
        # convert to DataFrame
        df = pd.DataFrame(fit_data_list, columns=columns)
        # convert only numeric-looking columns to float
        for col in df.columns:
            try:
                df[col] = pd.to_numeric(df[col], errors='coerce')
            except Exception:
                pass  # Keep non-convertible columns as-is
        # sort by specified axes
        df_sorted = df.sort_values(by=axes_to_sort, ascending=[True]*len(axes_to_sort)).reset_index(drop=True)
        # apply photon number filtering if needed
        if n_ph_lims is not None:
            assert isinstance(n_ph_lims, list) and len(n_ph_lims) == 2
            if "n_ph" in df_sorted.columns:
                df_sorted = df_sorted[(df_sorted['n_ph'] > n_ph_lims[0]) & (df_sorted['n_ph'] < n_ph_lims[1])]
        # remove rows with NaNs in any column used for sorting or analysis
        df_sorted = df_sorted.dropna(subset=axes_to_sort + (["n_ph"] if n_ph_lims else []))
        # remove invalid rows (e.g., 0 power)
        if "power" in df_sorted.columns:
            df_sorted = df_sorted[df_sorted["power"] != 0]
        self.fit_data = df_sorted
    
    def sort_fit_data(self, axes_to_sort=["fr", "power"], n_ph_lims=None):
        if not isinstance(self.fit_data, pd.DataFrame):
            self.fit_data = pd.DataFrame(self.fit_data)
        df = self.fit_data
        # convert only numeric-looking columns to float
        for col in df.columns:
            if col not in ["freq bin", "measurement name"]:
                try:
                    df[col] = pd.to_numeric(df[col], errors='coerce')
                    #print(f"Converted column '{col}' to numeric type.")
                except Exception:
                    #print(f"Could not convert column '{col}' to numeric type. Keeping it as-is.")
                    pass  # Keep non-convertible columns as-is
        # sort by specified axes
        df_sorted = df.sort_values(by=axes_to_sort, ascending=[True]*len(axes_to_sort)).reset_index(drop=True)
        # apply photon number filtering if needed
        if n_ph_lims is not None:
            assert isinstance(n_ph_lims, list) and len(n_ph_lims) == 2
            if "n_ph" in df_sorted.columns:
                df_sorted = df_sorted[(df_sorted['n_ph'] > n_ph_lims[0]) & (df_sorted['n_ph'] < n_ph_lims[1])]
        # remove rows with NaNs in any column used for sorting or analysis
        df_sorted = df_sorted.dropna(subset=axes_to_sort + (["n_ph"] if n_ph_lims else []))
        # remove invalid rows (e.g., 0 power)
        if "power" in df_sorted.columns:
            df_sorted = df_sorted[df_sorted["power"] != 0]
        self.fit_data = df_sorted

    # get labels for frequency bins
    def get_frequency_bin_labels(self):
        freq_list = np.array(self.fit_data["fr"], dtype=float)
        freq_list_rounded = (freq_list * 1e-9).round(2)
        freq_bins = list(set(freq_list_rounded))
        self.num_resonators = len(freq_bins)
        freq_bins.sort()
        self.freq_bin_labels = [f"{i:.2f} GHz" for i in freq_bins]
        print(f"Detected {len(self.freq_bin_labels)} frequency bins: {self.freq_bin_labels}")
        assert len(self.freq_bin_labels) == self.num_resonators, "Bin labelling failed."
        return self.freq_bin_labels

    # search for frequencies and create bins
    def get_frequency_bins(self):
        # Ensure 'fr' is float
        self.fit_data["fr"] = pd.to_numeric(self.fit_data["fr"], errors='coerce')
        self.get_frequency_bin_labels()
        assert (
            self.num_resonators
        ), "num_resonators not set, so frequency binning is not well-defined."
        bin_labels = self.freq_bin_labels
        self.fit_data["freq bin"] = pd.cut(
            self.fit_data["fr"], bins=self.num_resonators, labels=bin_labels
        )
        # re-sort with freq binning
        self.fit_data = self.fit_data.sort_values(
            by=["freq bin", "power"], ascending=[True, True]
        ).reset_index(drop=True)

    # remove duplicates
    def remove_duplicates(self, duplicate_threshold=1):
        # Identify rows where the difference is below the threshold
        df = self.fit_data
        to_keep = [True]  # Keep the first value
        for i in range(1, len(df)):
            # Compare current value with the previous one
            if (
                abs(abs(df.loc[i, "power"]) - abs(df.loc[i - 1, "power"]))
                <= duplicate_threshold
            ):
                to_keep.append(False)  # Mark as False if it's too close
            else:
                to_keep.append(True)  # Otherwise, keep it
        # df_sorted.drop_duplicates(keep="last", inplace=True)
        df_filtered = df[to_keep]
        false_locations = [i for i, e in enumerate(to_keep) if e == False]
        if self.print_log:
            list_of_removed_duplicates = [
                f'{df.loc[i, "freq bin"]}: {df.loc[i, "power"]} dBm'
                for i in false_locations
            ]
            print(
                f"{to_keep.count(False)} duplicate(s) removed...\n{list_of_removed_duplicates}"
            )
        self.fit_data = df_filtered

    def get_text_summary(
            self, 
            save_directory=None,
            n_ph_HP=1e6,
            do_fit=True,
            output_name=None,
            include_resonators=None
            ):
        '''
        Saves a text file with a complete data summary to the data_path.
        '''

        if include_resonators == None:
            include_resonators = list(range(self.num_resonators))
        
        do_fit = self.do_TLS_fit if self.do_TLS_fit != None else 0

        # double check frequency bins set
        assert self.freq_bin_labels, "Frequency bin labels not set. Run get_frequency_bins() first."

        if save_directory != None:
            save_path = save_directory
        else:
            save_path = self.save_path
        if output_name == None:
            export_path = os.path.join(save_path, f"data_summary_{self.name}.txt")
        else:
            export_path = os.path.join(save_path, f"{output_name}_{self.name}.txt")
        col_width = 13
        headers_per_res = ["Qi,LP", "Qi,HP", "Qc med", "Qc range", "f med [Hz]", "f range [Hz]", "F*tanδ", "n_c"]
        headers_stats = ["Qi,LP \tmax", "Qi,LP \tAv +/- SE", "Qi,HP \tmax", "Qi,HP \tAv +/- SE", "Qc    \tAv +/- SE", "Qc    \tmax", "Qc    \tmin", "F*tanδ  Av +/- SE", "F*tanδ  min"]

        with open(export_path, "w") as file:
            # Format headers with equal spacing
            file.write(f"Q-factor summary: {self.name}\nData: {self.data_path}\n\n")  # Write headers to file
            header_line = "".join(h.ljust(col_width) for h in headers_per_res)
            file.write("Per resonator\n" + header_line + "\n")  # Write headers to file
            file.write("-" * (col_width * len(headers_per_res)) + "\n")  # Add a separator line

        # setup for calculating statistical values
        Qi_LP = []
        Qi_HP = []
        F_tan_delta = []
        n_c = []
        if "Qc_dia_corr" in self.fit_data.columns:
            Qc = np.array(self.fit_data["Qc_dia_corr"])
        elif "absQc" in self.fit_data.columns:
            Qc = np.array(self.fit_data["absQc"])

        counter = 0
        for i, freq_bin_cur in enumerate(self.freq_bin_labels):
            print(f"Gathering data for {freq_bin_cur} resonator...")
            if (include_resonators != None) and (i in include_resonators):
                res_data = self.isolate_resonator_data(freq_bin_cur)
                # print(f"res data\n{pd.DataFrame(res_data)}")

                LP_indx = self.find_photon_number_index(
                    data=res_data, photon_number=1
                )
                Qi_LP.append(np.array(res_data["Qi"])[LP_indx])
                print(f" LP index: {LP_indx:<3}, Qi_LP: {np.array(res_data['Qi'])[LP_indx]}")

                # get high power Qi
                HP_indx = self.find_photon_number_index(
                    data=res_data, photon_number="maximum"
                )

                # adjust HP_indx if it is outside the measured range of n_ph
                if HP_indx > len(np.array(res_data["Qi"])):
                    HP_indx = len(np.array(res_data["Qi"])) - 1
                Qi_HP.append(np.array(res_data["Qi"])[HP_indx])
                print(f" HP index: {HP_indx:<3}, Qi_HP: {np.array(res_data['Qi'])[HP_indx]}")

                # calculate per-resonator values
                f_av = self.filtered_mean_iqr(res_data["f"])
                Qc_av = self.filtered_mean_iqr(res_data["Qc"]) 
                f_range = self.filtered_mean_iqr(res_data["f"], filtered_range=True)
                Qc_range = self.filtered_mean_iqr(res_data["Qc"], filtered_range=True)

                if do_fit:
                    # calculate F*tanδ
                    fit_dict, _, _ = self.TLS_fit(np.array(res_data["n_ph"], dtype=float), 
                                                np.array(res_data["Qi"], dtype=float), 
                                                f=f_av, 
                                                T=self.T, 
                                                # Qerr=res_data["Qerr"], 
                                                bounds=self.TLSfit_bounds, 
                                                n_ph_lims=self.n_ph_lims,
                                                TLS_model=self.TLS_model)
                    F_tan_delta.append(fit_dict["F_tan_delta"])
                    n_c.append(fit_dict["n_c"])
                else:
                    F_tan_delta.append(0)
                    n_c.append(0)

                # print to file
                vals = [Qi_LP[counter], Qi_HP[counter], Qc_av, Qc_range, f_av, f_range, F_tan_delta[counter], n_c[counter]]
                with open(export_path, "a") as file:
                    file.write("".join(f"{float(val):<{col_width}.2e}" for val in vals) + "\n")
                counter += 1

        # calculate statistical values
        Qi_LP_max = np.max(np.array(Qi_LP, dtype=float))
        Qi_LP_av = self.filtered_mean_iqr(np.array(Qi_LP))
        Qi_LP_SE = np.std(np.array(Qi_LP, dtype=float), ddof=1) / np.sqrt(len(Qi_LP))
        Qi_HP_max = np.max(np.array(Qi_HP, dtype=float))
        Qi_HP_av = self.filtered_mean_iqr(np.array(Qi_HP))
        Qi_HP_SE = np.std(np.array(Qi_HP, dtype=float), ddof=1) / np.sqrt(len(Qi_HP))
        Qc_av = self.filtered_mean_iqr(np.array(Qc, dtype=float))
        Qc_SE = self.filtered_mean_iqr(np.array(Qc, dtype=float), filtered_SE=True)
        Qc_max = np.max(np.array(Qc, dtype=float))
        Qc_min = np.min(np.array(Qc, dtype=float))
        if do_fit:
            F_tan_delta_av = self.filtered_mean_iqr(np.array(F_tan_delta))
            F_tan_delta_SE = self.filtered_mean_iqr(np.array(F_tan_delta), filtered_SE=True)
            F_tan_delta_min = np.min(np.array(F_tan_delta, dtype=float))
        else:
            F_tan_delta_av = 0
            F_tan_delta_SE = 0
            F_tan_delta_min = 0

        with open(export_path, "a") as file:
            file.write("\n\nStatistical values across all resonators\n")
            file.write("-" * (col_width * len(headers_per_res)) + "\n")  # Add a separator line
            # add values as strings
            vals = [
                f"{Qi_LP_max:.3e}",
                f"{Qi_LP_av:.3e} +/- {Qi_LP_SE:.3e}\n",
                f"{Qi_HP_max:.3e}",
                f"{Qi_HP_av:.3e} +/- {Qi_HP_SE:.3e}\n",
                f"{Qc_av:.3e} +/- {Qc_SE:.3e}",
                f"{Qc_max:.3e}",
                f"{Qc_min:.3e}\n",
                f"{F_tan_delta_av:.3e} +/- {F_tan_delta_SE:.3e}",
                f"{F_tan_delta_min:.3e}\n"                  
            ]
            assert len(vals) == len(headers_stats)
            for i, val in enumerate(vals):
                file.write(f"{headers_stats[i]:<{2*col_width}}{val}\n")
            file.write(f"\n\nNotes:\n- HP (high power) is roughly {n_ph_HP:.0e} photons\n- LP (low power) is roughly one photon\n- Values outside 1.5*IQR are removed before calculating\n  mean (av), range, standard error (SE)")
        print(f"File printed at {export_path}")
    
    @staticmethod
    def filtered_mean_iqr(data, filtered_range=False, filtered_SE=False):
        data = pd.to_numeric(pd.Series(data), errors='coerce')
        data = data.dropna()                         
        data = np.array(data, dtype=float)  # Convert to NumPy array
        q1, q3 = np.percentile(data, [25, 75])  # First & third quartiles
        iqr = q3 - q1  # Interquartile range
        lower_bound = q1 - 1.5 * iqr
        upper_bound = q3 + 1.5 * iqr
        filtered_data = data[(data >= lower_bound) & (data <= upper_bound)]  # Keep only in-range values

        if filtered_range == True:
            # Compute range (max - min) from filtered data
            return np.ptp(filtered_data) if filtered_data.size > 0 else np.ptp(data)  # Avoid empty array issues
        elif filtered_SE == True:
            return np.std(filtered_data, ddof=1) / np.sqrt(len(filtered_data)) if filtered_data.size > 0 else np.std(data, ddof=1) / np.sqrt(len(data)) # Avoid empty array issues # Avoid empty array issues
        else:
            return np.mean(filtered_data) if filtered_data.size > 0 else np.mean(data)  # Avoid empty slice


    def isolate_resonator_data(self, freq_bin_label):
        # initialise plot data for new resonator
        n_ph, Qi, Qc, f, Qerr = [], [], [], [], []
        frequency = float(freq_bin_label.split()[0]) * 1e9  # Hz
        if "absQc" in self.fit_data.columns:
            Qc_col = "absQc"
        elif "Qc_dia_corr" in self.fit_data.columns:
            Qc_col = "Qc_dia_corr"
        for _, row in self.fit_data.iterrows():
            # add measurement from self.fit_data if in current bin
            if row["freq bin"] == freq_bin_label:
                n_ph.append(row["n_ph"])
                Qi.append(row["Qi_dia_corr"])
                Qc.append(row[Qc_col])
                f.append(row['fr'])
                Qerr.append(row["Qi_dia_corr_err"])
        # Sort the data by n_ph
        n_ph = np.array(n_ph, dtype=float)
        sorted_data = sorted(zip(n_ph, Qi, Qc, f, Qerr), key=lambda x: x[0])
        n_ph, Qi, Qc, f, Qerr = zip(*sorted_data) if sorted_data else ([], [], [], [], [])
        return dict(n_ph=n_ph, Qi=Qi, Qc=Qc, f=f, Qerr=Qerr)

    # Qi vs photon number
    def plot_Qi_n_ph(
        self,
        with_fit=True,
        with_errorbars=True,
        with_errorband=False,
        legend_location="bottom_right",
        show_plot=True,
        save_plot=True,
        backend=None,
        ylims=None,
        plot_frequencies=None
    ):

        with_fit = self.do_TLS_fit if self.do_TLS_fit != None else 0
        assert self.freq_bin_labels, "Frequency bin labels not set. Run get_frequency_bins() first."
        assert isinstance(self.fit_data, pd.DataFrame)
        if backend == None:
            backend = self.plot_backend
        # check backend is valid
        assert backend in [
            "matplotlib",
            "bokeh",
        ], "Please choose 'matplotlib' or 'bokeh' as the backend"
        if plot_frequencies:
            assert isinstance(plot_frequencies, list), "Please give plot frequencies as a list of indeces corresponding to the resonators you want to plot, i.e. [0, 1, 2]"
        # bokeh setup
        if backend == "bokeh":
            self.fig_bokeh = figure(
                title=f"{self.name}: internal Q-factor",
                width=1000,
                height=600,
                x_axis_type="log",
                y_axis_type="log",
                y_axis_label=r"$$Q_i$$",
                x_axis_label=r"Photon number  ⟨n⟩",
            )
            self._colourmap = Viridis256
            if ylims != None:
                self.fig_bokeh.y_range = Range1d(ylims[0], ylims[1])
        # matplotlib setup
        elif backend == "matplotlib":
            self._colourmap = plt.cm.viridis
            colors = [
                self._colourmap(i / (self.num_resonators - 1))
                for i in range(self.num_resonators)
            ]
            self.ax_ph_mpl.legend(loc="best")
            self.ax_ph_mpl.set_title(f"{self.name}: " + r"$Q_i$")
            self.ax_ph_mpl.set_xlabel(r"Photon number $\langle n \rangle$")
            self.ax_ph_mpl.set_ylabel(r"$Q_i$")
            self.ax_ph_mpl.set_xscale("log")
            self.ax_ph_mpl.set_yscale("log")
            self.ax_ph_mpl.grid(True, which="both", alpha=0.2, lw=1)
            if ylims != None:
                self.ax_ph_mpl.set_ylim(bottom=ylims[0], top=ylims[1])
        # loop through frequency bins
        if plot_frequencies != None:
            freqs_to_use = plot_frequencies
        elif plot_frequencies == None:
            freqs_to_use = range(self.num_resonators)
        for i, freq_bin_cur in enumerate(self.freq_bin_labels):
            if i in freqs_to_use:
                # initialise plot data for new resonator
                n_ph, Qi, Qi_upper, Qi_lower, Qerr = [], [], [], [], []
                f = float(freq_bin_cur.split()[0]) * 1e9  # Hz
                for _, row in self.fit_data.iterrows():
                    # add measurement from self.fit_data if in current bin
                    if row["freq bin"] == freq_bin_cur:
                        n_ph.append(row["n_ph"])
                        Qi.append(row["Qi_dia_corr"])
                        Qi_upper.append(float(row["Qi_dia_corr"]) + float(row["Qi_dia_corr_err"]))
                        Qi_lower.append(float(row["Qi_dia_corr"]) - float(row["Qi_dia_corr_err"]))
                        Qerr.append(row["Qi_dia_corr_err"])
                # convert to ColumnDataSource for Bokeh plotting
                source = ColumnDataSource(
                    data=dict(n_ph=n_ph, Qi=Qi, upper=Qi_upper, lower=Qi_lower, Qerr=Qerr)
                )
                # get single photon Qi
                sph_indx = self.find_photon_number_index(
                    data=source.data, photon_number=1
                )
                sph_Qi = np.array(source.data["Qi"])[sph_indx]

                # TLS fit
                n_ph_TLS, TLSfit = None, None
                if with_fit == True:
                    _, n_ph_TLS, TLSfit = self.TLS_fit(
                        n_ph=source.data["n_ph"],
                        Qi=source.data["Qi"],
                        f=f,
                        T=self.T,
                        Qerr=source.data["Qerr"],
                        bounds=self.TLSfit_bounds,
                        n_ph_lims=self.n_ph_lims,
                        TLS_model=self.TLS_model
                    )

                # bokeh plot
                if backend == "bokeh":
                    color = self._colourmap[i * len(self._colourmap) // self.num_resonators]
                    # do plotting
                    self.fig_bokeh.scatter(
                        source=source,
                        x="n_ph",
                        y="Qi",
                        size=10,
                        color=color,
                        alpha=0.7,
                        legend_label=f"{freq_bin_cur} (Single photon Qi = {sph_Qi:.1e})",
                    )
                    # errorband
                    if with_errorband == True:
                        band2 = Band(
                            base="n_ph",
                            upper="upper",
                            lower="lower",
                            source=source,
                            level="underlay",
                            fill_color=color,
                            line_alpha=0.2,
                            fill_alpha=0.1,
                            line_width=1,
                            line_color=color,
                        )
                        self.fig_bokeh.add_layout(band2)
                    # errorbars
                    if with_errorbars == True:
                        errorbars = Whisker(
                            base="n_ph",
                            upper="upper",
                            lower="lower",
                            source=source,
                            line_color=color,
                            line_alpha=0.7,
                            line_cap="round",
                            line_width="2",
                            upper_head=TeeHead(line_color=color, line_alpha=0.7, size=6),
                            lower_head=TeeHead(line_color=color, line_alpha=0.7, size=6),
                        )
                        self.fig_bokeh.add_layout(errorbars)
                    if with_fit == True:
                        self.fig_bokeh.line(
                            n_ph_TLS, TLSfit, line_color=color, line_alpha=0.2, line_width=3
                        )

                # matplotlib plot
                if backend == "matplotlib":
                    # errorbars
                    if with_errorbars == True:
                        self.ax_ph_mpl.errorbar(
                            x=source.data["n_ph"],
                            y=source.data["Qi"],
                            yerr=source.data["Qerr"],
                            fmt="o",
                            color=color,
                            alpha=1,
                            linewidth=2,
                            label=f"{freq_bin_cur} (Single photon Qi = {sph_Qi:.1e})",
                        )
                    else:
                        self.ax_ph_mpl.scatter(
                            x=source.data["n_ph"],
                            y=source.data["Qi"],
                            size=10,
                            color=color,
                            alpha=1,
                            label=f"{freq_bin_cur} (Single photon Qi = {sph_Qi:.1e})",
                        )
                    # TLS fit
                    n_ph_TLS, TLSfit = None, None
                    if with_fit == True:
                        _, n_ph_TLS, TLSfit = self.TLS_fit(
                            n_ph=source.data["n_ph"],
                            Qi=source.data["Qi"],
                            f=f,
                            T=self.T,
                            Qerr=source.data["Qerr"],
                            bounds=self.TLSfit_bounds,
                            n_ph_lims=self.n_ph_lims,
                            TLS_model=self.TLS_model
                        )
                        self.ax_ph_mpl.plot(
                            n_ph_TLS, TLSfit, color=color, alpha=0.4, linewidth=3
                    )

        if backend == "bokeh":
            # legend
            self.fig_bokeh.legend.location = legend_location
            # title
            self.fig_bokeh.title = f"{self.name}: Internal Q-factor"
            # show plot
            if show_plot == True:
                show(self.fig_bokeh)
            # save plot
            if save_plot == True:
                export_path = os.path.join(self.save_path, f"{self.name}_Qi_bokeh.png")
                export.export_png(obj=self.fig_bokeh, filename=export_path)
                print(f"Plot saved at {export_path}")
        if backend == "matplotlib":
            # legend
            self.ax_ph_mpl.legend(loc="best")
            # title
            self.ax_ph_mpl.set_title(self.name)
            # plot settings
            self.ax_ph_mpl.set_xlabel(r"Photon number $\langle n \rangle$")
            self.ax_ph_mpl.set_ylabel(r"$Q_i$")
            self.ax_ph_mpl.loglog()
            self.ax_ph_mpl.grid(True, which="both", alpha=0.2, lw=1)
            # show plot
            if show_plot == True:
                plt.show()
            # save plot
            if save_plot == True:
                export_path = os.path.join(self.save_path, f"{self.name}_Qi_mpl.png")
                self.fig_mpl.savefig(export_path)
                print(f"Plot saved at {export_path}")

    def plot_fr_n_ph(
        self,
        backend=None,
        with_errorbars=True,
        show_plot=True,
        save_plot=True,
        as_deviation=True,
        plot_frequencies=None
    ):
        if self._data_from_text_file == True:
            print(
                "Data loaded from text file, so frequency data is not available. "
                "Please read data from .h5 files to plot frequency."
            )
            return
        # auto set with_errorbars = False if fr_err doesnt exist
        if "fr_err" not in self.fit_data.columns:
            with_errorbars = False
            print("No frequency error data found, setting with_errorbars to False.")
        if backend == None:
            backend = self.plot_backend
        # check backend is valid
        assert backend in [
            "matplotlib",
            "bokeh",
        ], "Please choose 'matplotlib' or 'bokeh' as the backend"
        if plot_frequencies != None:
            freqs_to_use = plot_frequencies
        elif plot_frequencies == None:
            freqs_to_use = range(self.num_resonators)
        df_rev = self.fit_data[::-1]
        # bokeh
        if backend == "bokeh":
            self.fig_bokeh = figure(
                title=f"{self.name}: Frequency",
                x_axis_type="log",
                x_axis_label="Photon number " + "⟨n⟩",
                width=1000,
                height=600,
            )
            if as_deviation == True:
                self.fig_bokeh.yaxis.axis_label = r"Frequency deviation (Hz)"
            else:
                self.fig_bokeh.yaxis.axis_label = r"Frequency (Hz)"
            self._colourmap = Viridis256
            # loop through frequency bins
            for i, freq_bin_cur in enumerate(self.freq_bin_labels):
                if i in freqs_to_use:
                    # initialise plot data for new resonator
                    n_ph, fr, fr_upper, fr_lower, fr_err = [], [], [], [], []
                    f = float(freq_bin_cur.split()[0]) * 1e9  # Hz
                    first_of_freq = True
                    for _, row in df_rev.iterrows():
                        # add measurement from self.fit_data if in current bin
                        if row["freq bin"] == freq_bin_cur:
                            if (first_of_freq == True) and (as_deviation == True):
                                fr_comp = row["fr"]
                                first_of_freq = False
                            if as_deviation == True:
                                fr.append(row["fr"] - fr_comp)
                                fr_upper.append(row["fr"] - fr_comp + row["fr_err"])
                                fr_lower.append(row["fr"] - fr_comp - row["fr_err"])
                            else:
                                fr.append(row["fr"])
                                fr_upper.append(row["fr"] + row["fr_err"])
                                fr_lower.append(row["fr"] - row["fr_err"])
                            n_ph.append(row["n_ph"])
                            fr_err.append(row["fr_err"])
                    # convert to ColumnDataSource for Bokeh plotting
                    source = ColumnDataSource(
                        data=dict(
                            n_ph=n_ph, fr=fr, upper=fr_upper, lower=fr_lower, fr_err=fr_err
                        )
                    )
                    # do plotting
                    color = self._colourmap[i * len(self._colourmap) // self.num_resonators]
                    self.fig_bokeh.scatter(
                        source=source,
                        x="n_ph",
                        y="fr",
                        size=10,
                        color=color,
                        alpha=0.7,
                        legend_label=f"{freq_bin_cur}",
                    )
                    # errorbars
                    if with_errorbars == True:
                        errorbars = Whisker(
                            base="n_ph",
                            upper="upper",
                            lower="lower",
                            source=source,
                            line_color=color,
                            line_alpha=0.7,
                            line_cap="round",
                            line_width="2",
                            upper_head=TeeHead(line_color=color, line_alpha=0.7, size=6),
                            lower_head=TeeHead(line_color=color, line_alpha=0.7, size=6),
                        )
                        self.fig_bokeh.add_layout(errorbars)
            # legend
            # p.legend.location = legend_location
            # show plot
            if show_plot == True:
                show(self.fig_bokeh)
            # save plot
            if save_plot == True:
                export_path = os.path.join(self.save_path, f"{self.name}_fr_bokeh.png")
                export.export_png(obj=self.fig_bokeh, filename=export_path)
                print(f"Plot saved at {export_path}")
        # matplotlib
        elif backend == "matplotlib":
            self._colourmap = plt.cm.viridis
            colors = [
                self._colourmap(i / (self.num_resonators - 1))
                for i in range(self.num_resonators)
            ]
            # loop through frequency bins
            for i, freq_bin_cur in enumerate(self.freq_bin_labels):
                if i in freqs_to_use:
                    # initialise plot data for new resonator
                    n_ph, fr, fr_err = [], [], []
                    f = float(freq_bin_cur.split()[0]) * 1e9  # Hz
                    first_of_freq = True
                    for _, row in df_rev.iterrows():
                        # add measurement from self.fit_data if in current bin
                        if row["freq bin"] == freq_bin_cur:
                            if (first_of_freq == True) and (as_deviation == True):
                                fr_comp = row["fr"]
                                first_of_freq = False
                            if as_deviation == True:
                                fr.append(row["fr"] - fr_comp)
                            else:
                                fr.append(row["fr"])
                            n_ph.append(row["n_ph"])
                            fr_err.append(row["fr_err"])
                    # colour
                    color = colors[i]
                    # convert to dict
                    source = {"n_ph": n_ph, "fr": fr, "fr_err": fr_err}
                    # errorbars
                    if with_errorbars == True:
                        self.ax_ph_mpl.errorbar(
                            x=source["n_ph"],
                            y=source["fr"],
                            yerr=source["fr_err"],
                            fmt="o",
                            color=color,
                            alpha=1,
                            linewidth=2,
                            label=f"{freq_bin_cur}",
                        )
                    else:
                        self.ax_ph_mpl.scatter(
                            x=source["n_ph"],
                            y=source["fr"],
                            size=10,
                            color=color,
                            alpha=1,
                            label=f"{freq_bin_cur}",
                        )
            # legend
            self.ax_ph_mpl.legend(loc="best")
            # title
            self.ax_ph_mpl.set_title(f"{self.name}: Frequency")
            # plot settings
            self.ax_ph_mpl.set_xlabel(r"Photon number $\langle n \rangle$")
            if as_deviation == True:
                self.ax_ph_mpl.set_ylabel(r"Frequency deviation (Hz)")
            else:
                self.ax_ph_mpl.set_ylabel(r"Frequency (Hz)")
            self.ax_ph_mpl.set_xscale("log")
            self.ax_ph_mpl.grid(True, which="both", alpha=0.2, lw=1)
            # show plot
            if show_plot == True:
                plt.show()
            # save plot
            if save_plot == True:
                export_path = os.path.join(self.save_path, f"{self.name}_fr_mpl.png")
                self.fig_mpl.savefig(export_path)
                print(f"Plot saved at {export_path}")

    def plot_Qc_n_ph(
        self,
        backend=None,
        with_errorbars=True,
        show_plot=True,
        save_plot=True,
        ylims=None,
        plot_frequencies=None
    ):
        # overrun with_errorbars if absQc doesnt exist
        if self._data_from_text_file == True:
            with_errorbars = False

        if backend == None:
            backend = self.plot_backend
        # check backend is valid
        assert backend in [
            "matplotlib",
            "bokeh",
        ], "Please choose 'matplotlib' or 'bokeh' as the backend"
        if ylims:
            assert isinstance(ylims, (list, tuple)), "Set ylims=[min, max] or None."
        if plot_frequencies != None:
            freqs_to_use = plot_frequencies
        elif plot_frequencies == None:
            freqs_to_use = range(self.num_resonators)
        # check column naming conventions
        if "Qc_dia_corr" in self.fit_data.columns:
            self.fit_data = self.fit_data.rename(columns={"Qc_dia_corr": "absQc"})
        # bokeh setup
        if backend == "bokeh":
            self.fig_bokeh = figure(
                title=f"{self.name}: external Q-factor",
                width=1000,
                height=600,
                x_axis_type="log",
                y_axis_type="log",
                y_axis_label=r"$$Q_c$$",
                x_axis_label=r"Photon number  ⟨n⟩",
            )
            self._colourmap = Viridis256
            if ylims != None:
                self.fig_bokeh.y_range = Range1d(ylims[0], ylims[1])
        # matplotlib setup
        elif backend == "matplotlib":
            self._colourmap = plt.cm.viridis
            colors = [
                self._colourmap(i / (self.num_resonators - 1))
                for i in range(self.num_resonators)
            ]
            self.ax_ph_mpl.legend(loc="best")
            self.ax_ph_mpl.set_title(f"{self.name}: " + r"$Q_c$")
            self.ax_ph_mpl.set_xlabel(r"Photon number $\langle n \rangle$")
            self.ax_ph_mpl.set_ylabel(r"$Q_c$")
            self.ax_ph_mpl.set_xscale("log")
            self.ax_ph_mpl.set_yscale("log")
            self.ax_ph_mpl.grid(True, which="both", alpha=0.2, lw=1)
            if ylims != None:
                self.ax_ph_mpl.set_ylim(bottom=ylims[0], top=ylims[1])
        # loop through frequency bins
        for i, freq_bin_cur in enumerate(self.freq_bin_labels):
            if i in freqs_to_use:
                # initialise plot data for new resonator
                n_ph, Qc, Qc_upper, Qc_lower, Qc_err = [], [], [], [], []
                f = float(freq_bin_cur.split()[0]) * 1e9  # Hz
                for _, row in self.fit_data.iterrows():
                    # add measurement from self.fit_data if in current bin
                    if row["freq bin"] == freq_bin_cur:
                        Qc.append(row["absQc"])
                        n_ph.append(row["n_ph"])
                        if with_errorbars:
                            Qc_upper.append(row["absQc"] + row["absQc_err"])
                            Qc_lower.append(row["absQc"] - row["absQc_err"])
                            Qc_err.append(row["absQc_err"])

                # convert to ColumnDataSource for Bokeh plotting
                if with_errorbars == True:
                    source = ColumnDataSource(
                        data=dict(
                            n_ph=n_ph, Qc=Qc, upper=Qc_upper, lower=Qc_lower, Qc_err=Qc_err
                        )
                    )
                else:
                    source = ColumnDataSource(
                        data=dict(
                            n_ph=n_ph, Qc=Qc
                        )
                    )
                # bokeh
                if backend == "bokeh":
                    color = self._colourmap[i * len(self._colourmap) // self.num_resonators]
                    self.fig_bokeh.scatter(
                        source=source,
                        x="n_ph",
                        y="Qc",
                        size=10,
                        color=color,
                        alpha=0.7,
                        legend_label=f"{freq_bin_cur}",
                    )
                    # errorbars
                    if with_errorbars == True:
                        errorbars = Whisker(
                            base="n_ph",
                            upper="upper",
                            lower="lower",
                            source=source,
                            line_color=color,
                            line_alpha=0.7,
                            line_cap="round",
                            line_width="2",
                            upper_head=TeeHead(line_color=color, line_alpha=0.7, size=6),
                            lower_head=TeeHead(line_color=color, line_alpha=0.7, size=6),
                        )
                        self.fig_bokeh.add_layout(errorbars)
                # matplotlib
                elif backend == "matplotlib":
                    # colour
                    color = colors[i]
                    # errorbars
                    if with_errorbars == True:
                        self.ax_ph_mpl.errorbar(
                            x=source.data["n_ph"],
                            y=source.data["Qc"],
                            yerr=source.data["Qc_err"],
                            fmt="o",
                            color=color,
                            alpha=1,
                            linewidth=2,
                            label=f"{freq_bin_cur}",
                        )
                    else:
                        self.ax_ph_mpl.scatter(
                            x=source.data["n_ph"],
                            y=source.data["Qc"],
                            size=10,
                            color=color,
                            alpha=1,
                            label=f"{freq_bin_cur}",
                        )
        if backend == "bokeh":
            # show plot
            if show_plot == True:
                show(self.fig_bokeh)
            # save plot
            if save_plot == True:
                export_path = os.path.join(self.save_path, f"{self.name}_Qc_bokeh.png")
                export.export_png(obj=self.fig_bokeh, filename=export_path)
                print(f"Plot saved at {export_path}")
        if backend == "matplotlib":
            if show_plot == True:
                plt.show()
            # save plot
            if save_plot == True:
                export_path = os.path.join(self.save_path, f"{self.name}_Qc_mpl.png")
                self.fig_mpl.savefig(export_path)
                print(f"Plot saved at {export_path}")

    # TLS fit
    @staticmethod
    def TLS_fit(
        n_ph, Qi, f, T, bounds=None, Qerr=None, print_log=False, print_fit=True, n_ph_lims=None, TLS_model="mcrae"
    ):
        """
        Function for fitting TLS loss model (e.g. in doi: 10.1063/5.0004622) to n_ph vs. Qi. Note: this is a static method (i.e. does not have access to class variables; all arguments must be passed). Fits parameters [F_delta_TLS0, n_c, Q_HP, beta].

        Inputs:
        - n_ph      List-like of n_ph (x) data.
        - Qi        List-like of Qi (y) data.
        - f         Frequency of resonator in Hz.
        - T         Temperature of sample during measurement in K.
        - bounds    (Optional) Bounds for fitting parameters
                    [F_delta_TLS0, n_c, Q_HP, beta]. Tuple of lists,
                    defaults to ([0, 0.2, 0, 0.0], [1, 1e3, 1e9, 1])
        - Qerr      (Optional) List-like of Qerr (y error) data.
        - print_log (Defaults to False) Boolean to activate printouts during fitting.
        - print_fit (Defaults to True) Prints fit parameters for each fit
        - n_ph_lims Photon number range to be used for fitting 

        Outputs:
        - Tuple containing (x, y, z)
            - x: dict of fit parameters {"F_tan_delta", "n_c", "Q_HP", "beta"}
            - y: n_ph (array)
            - z: the TLS fit as a function of n_ph (array)
        """

        assert isinstance(T, (float, int)), "Temperature should be a float or int."
        assert T > 0, "Temperature should be greater than 0 K."
        assert isinstance(f, (float, int)), "Frequency should be a float or int."
        assert len([n_ph, Qi, Qerr]) > 0, "Please provide n_ph and Qi data."
        assert TLS_model in ["mcrae", "crowley"], "Please choose TLS model from ['mcrae', 'crowley']"

        # convert to array of floats (if not already)
        n_ph = np.array(n_ph, dtype=float)
        Qi = np.array(Qi, dtype=float)
        assert isinstance(n_ph[0], float)

        # sort Qi, n_ph by n_ph
        sorted_indices = np.argsort(n_ph)
        n_ph = n_ph[sorted_indices]
        Qi = Qi[sorted_indices]
        assert all(n_ph[i] <= n_ph[i + 1] for i in range(len(n_ph) - 1)), "Data is not sorted by photon number."

        # filter n_ph lims
        if n_ph_lims is not None:
            mask = (n_ph > n_ph_lims[0]) & (n_ph < n_ph_lims[1])
            n_ph = n_ph[mask]
            Qi = Qi[mask]
            print(f"Photon range limited to {n_ph[0]} < n_ph < {n_ph[-1]} for fitting.")

        # constants
        hbar = 1.054 * 10 ** (-34)
        kB = 1.380649 * 10 ** (-23)

        if TLS_model == "mcrae":
            """
            4 fit parameters, power-dependence only. 
            From doi: 10.1063/5.0004622 (Mcrae et al. 2020).
            Parameters: F_delta_TLS0, n_c, Q_HP, beta
            """
            numerator = np.tanh((hbar * 2.0 * np.pi * f) / (2 * kB * T))
            # define model
            def TLS_model(n_ph, F_delta_TLS0, n_c, Q_HP, beta):
                denominator = (1.0 + (n_ph / n_c)) ** beta
                delta_TLS = F_delta_TLS0 * (numerator / denominator) + (1 / Q_HP)
                return delta_TLS ** (-1)

            # initial guesses
            init_guesses = [2.0e-6, 1, 1.0e6, 0.5]
            # default bounds
            if bounds == None:
                bounds = ([1e-10, 1e-10, 10, 1e-10], [1, 1e6, 1e10, 1])
            else:
                assert isinstance(
                    bounds, tuple
                ), "Bounds should be passed as a tuple of lists, with elements corresponding to [F_delta_TLS0, n_c, Q_HP, beta]. The first tuple entry is lower bounds, and the second is upper. e.g. bounds = ([0, 0.2, 0, 0.0], [1, 1e3, 1e9, 1])"
                assert (
                    len(bounds[0]) == 4
                ), "Bounds should be passed as a tuple of lists, with elements corresponding to [F_delta_TLS0, n_c, Q_HP, beta]. The first tuple entry is lower bounds, and the second is upper. e.g. bounds = ([0, 0.2, 0, 0.0], [1, 1e3, 1e9, 1])"
            # DO FIT
            # with error bars
            if Qerr is not None and np.any(Qerr):
                try:
                    popt, pcov, infodict, mesg, ier = scipy.optimize.curve_fit(
                        TLS_model,
                        xdata=np.array(n_ph),
                        ydata=np.array(Qi),
                        p0=init_guesses,
                        sigma=np.array(Qerr),
                        bounds=bounds,
                        full_output=True,
                    )
                except:
                    popt = [0, 0, 0, 0]
            # without error bars
            else:
                try:
                    popt, pcov, infodict, mesg, ier = scipy.optimize.curve_fit(
                        TLS_model,
                        xdata=np.array(n_ph),
                        ydata=np.array(Qi),
                        p0=init_guesses,
                        bounds=bounds,
                        full_output=True,
                    )
                except:
                    popt = [0, 0, 0, 0]
            # print info
            if print_log == True:
                print(f"TLS fit for resonator at {f*1e-9:.2f} GHz")
                pprint(infodict)
                print(f"TLS fit 'mesg' --> {mesg}\n")

            if print_fit == True:
                print(f"TLS fit ({f*1e-9:.2f} GHz)")
                print(f" F delta_TLS = {popt[0]:.2e}")
                print(f" n_c         = {popt[1]:.2f}")
                print(f" Q_HP        = {popt[2]:.2e}")
                print(f" beta        = {popt[3]:.2f}\n")
            
            fit_dict = {
                "F_tan_delta": popt[0],
                "n_c": popt[1],
                "Q_HP": popt[2],
                "beta": popt[3],
            }

        elif TLS_model == "crowley":
            """
            7 fit parameters, power-dependence only here, but includes temp dependence. 
            From http://arxiv.org/abs/2301.07848 (from Crowley et al. 2023).
            Parameters: t_c, Q_TLS0, Q_QP0, Q_other, D, beta1, beta2
            """
            omega = 2 * np.pi * f
            # define model
            def TLS_model(n_ph, t_c, Q_TLS0, Q_QP0, Q_other, D, beta1, beta2):
                if isinstance(T, (list)):
                    assert T.any() > 0, f"Temperature {T} is negative. Check your data."
                else:
                    assert T > 0, f"Temperature {T} is negative. Check your data."
                # superconducting gap
                delta_0 = 1.764 * kB * t_c
                # QP term (T)
                k0 = kn(0, (hbar * omega)/(2 * kB * T))
                sinh = np.sinh((hbar * omega)/(2 * kB * T))
                #numerator = np.exp(delta_0/(kB * T))
                Q_QP = Q_QP0 * (np.exp(delta_0/(kB * T)) / (sinh * k0))
                # TLS term (n, T)
                tanh = np.tanh((hbar * omega)/(2 * kB * T))
                numerator = np.sqrt(1 + ((n_ph**beta2)/(D * T**beta1)) * np.tanh((hbar * omega)/(2 * kB * T)))
                Q_TLS = Q_TLS0 * (numerator/tanh)
                # check validity of fitted Q values
                assert Q_QP.any() > 0, f"Fitted Q_QP={Q_QP} is negative. Check your data."
                assert Q_TLS.any() > 0, f"Fitted Q_TLS={Q_TLS} is negative. Check your data."
                assert Q_other.any() > 0, f"Fitted Q_other={Q_other} is negative. Check your data."
                # combining all
                Q_i = ((1/Q_TLS) + (1/Q_QP) + (1/Q_other))**(-1)
                # return
                return Q_i
            # init guesses
            init_guesses = [1, 1e5, 1e5, 1e6, 1, 0.8, 0.5]
            # default bounds
            if bounds == None:
                bounds = ([0.1, 1e-3, 1e-3, 1e1, 1e-5, 0.01, 0.01], [10, 1e10, 1e10, 1e10, 1e6, 2, 2])
            else:
                assert isinstance(
                    bounds, tuple
                ), "Bounds should be passed as a tuple of lists, with elements corresponding to [t_c, Q_TLS0, Q_QP0, Q_other, D, beta1, beta2]. The first tuple entry is lower bounds, and the second is upper."
                assert (
                    len(bounds[0]) == 7
                ), "Bounds should be passed as a tuple of lists, with elements corresponding to [t_c, Q_TLS0, Q_QP0, Q_other, D, beta1, beta2]. The first tuple entry is lower bounds, and the second is upper."
            # with error bars
            if Qerr:
                try:
                    popt, pcov, infodict, mesg, ier = curve_fit(
                        TLS_model,
                        xdata=np.array(n_ph),
                        ydata=np.array(Qi),
                        p0=init_guesses,
                        sigma=np.array(Qerr),
                        bounds=bounds,
                        full_output=True,
                    )
                except: 
                    popt = [0, 0, 0, 0, 0, 0, 0]
            # without error bars
            else:
                try:
                    popt, pcov, infodict, mesg, ier = curve_fit(
                        TLS_model,
                        xdata=np.array(T),
                        ydata=np.array(Qi),
                        p0=init_guesses,
                        bounds=bounds,
                        full_output=True,
                    )
                except: 
                    popt = [0, 0, 0, 0, 0, 0, 0]
            # print info: t_c, Q_TLS0, Q_QP0, Q_other, D, beta1, beta2
            print(f"TLS fit (f = {f*1e-9:.2f} GHz)")
            print(f" Tc       = {popt[0]:.2f}")
            print(f" Q_TLS0   = {popt[1]:.2e}")
            print(f" Q_QP0    = {popt[2]:.2e}")
            print(f" Q_other  = {popt[3]:.2e}")
            print(f" D        = {popt[4]:.2e}")
            print(f" beta1    = {popt[5]:.2f}")
            print(f" beta2    = {popt[6]:.2f}")
            fit_dict = {
                "t_c": popt[0],
                "Q_TLS0": popt[1],
                "Q_QP0": popt[2],
                "Q_other": popt[3],
                "D": popt[4],
                "beta1": popt[5],
                "beta2": popt[6]
            }

        # check guesses are valid (if not, move within bounds)
        for i, init in enumerate(init_guesses):
            if init < bounds[0][i]:
                init_guesses[i] = bounds[0][i] + 1e-8
            elif init > bounds[1][i]:
                init_guesses[i] = bounds[1][i] - 1e-8

        # return (x, y) tuple of fit data
        return (fit_dict, n_ph, TLS_model(np.array(n_ph, dtype=np.float64), *popt))

    # Function to generate a unique file name by incrementing if file exists
    def get_unique_filename(self, directory=None, base_filename="fitted_data"):
        """
        Unique filename (from base_filename) generator. Checks the save_path for existing files with similar names to the base_filename. If duplicates exist, returns a filename appended with a new integer.

        Inputs:
        - base_filename     Filename to search for. "fitted data" by default.
        """
        if directory == None:
            directory = self.save_path
        file_name, file_extension = os.path.splitext(base_filename)
        counter = 1
        # Increment the filename until a non-existing file is found
        while os.path.exists(os.path.join(directory, base_filename)):
            unique_filename = f"{file_name}_{counter}{file_extension}"
            counter += 1
        return unique_filename

    # extract values from location in dict self.data
    def sph_average_from_data_dict(self):
        """
        Recursively extracts values for a specific key from a nested dictionary.
        """
        values = []
        for measurement, data in self.data.items():
            assert data["fit"]["single photon power"]
            v = data["fit"]["single photon power"]
            values.append(v)
        average = sum(values) / len(values) if values else 0
        if self.print_log == True:
            print(f"\nAverage single photon power = {average:.1f} dBm\n")
        return average

    @staticmethod
    def round_to(x, base):
        return base * round(x / base)

    # Function to assert the presence of subkeys
    @staticmethod
    def assert_subkey_exists(data: dict, required_subkey: str):
        for key, sub_dict in data.items():
            assert isinstance(
                sub_dict, dict
            ), f"Value under '{key}' is not a dictionary."
            assert (
                required_subkey in sub_dict
            ), f"'{required_subkey}' is missing in '{key}'"

    @staticmethod
    def find_photon_number_index(data: dict, photon_number=1):
        assert "n_ph" in data and "Qi" in data, "Data must contain keys 'n_ph' and 'Qi'."

        photon_number_array = np.array(data["n_ph"], dtype=float)
        Qi_array = np.array(data["Qi"], dtype=float)

        if isinstance(photon_number, (float, int)):
            # Find indices of photon numbers greater than the given value
            candidates = [(i, val) for i, val in enumerate(photon_number_array) if val > photon_number]
            if not candidates:
                raise ValueError(f"No photon numbers greater than {photon_number} found.")
            # Choose the closest one above threshold
            index, value = min(candidates, key=lambda x: abs(x[1] - photon_number))
        elif photon_number == "maximum":
            # Index of photon number with the **maximum Qi**
            index = np.argmax(Qi_array)
        elif photon_number == "minimum":
            # Index of photon number with the **minimum Qi**
            index = np.argmin(Qi_array)
        else:
            raise ValueError(f"Invalid photon_number argument: {photon_number}")
        return index

    @staticmethod
    def df_to_csv(df: pd.DataFrame, output_path: str, columns_to_use=[]):
        if columns_to_use == []:
            df.to_csv(output_path, sep="\t", index=False, float_format="%.2e")
        else:
            df[columns_to_use].to_csv(
                output_path, sep="\t", index=False, float_format="%.2e"
            )
        print(f"Fit data written to {output_path}")

    @staticmethod
    def single_circlefit(freq_data, i_vals, q_vals, power_dBm, expected_qi_lims=(0, 1e8)):
        """
        Method for a single circlefit. Returns fit results as a dictionary.
        """
        # setup circlefit
        port = circuit.notch_port()
        port.add_data(
            freq_data,
            i_vals + 1j * q_vals,
        )
        try:
            port.autofit()
        except:
            print(f"Fitting failed.")
            return 0
        else:
            # write fit results to data dictionary
            if (
                expected_qi_lims[0]
                < port.fitresults["Qi_dia_corr"]
                < expected_qi_lims[1]
            ):
                Qi = port.fitresults['Qi_dia_corr']
                Qi_err = port.fitresults['Qi_dia_corr_err']
                n_ph = port.get_photons_in_resonator(power_dBm, unit='dBm', diacorr=True)
                Qc = port.fitresults['absQc']
                # write fit results to plot and save
                port.plotall(save_path="circlefit.pdf", 
                             text=f"$Q_i=${Qi:.1e} $\\pm$ {Qi_err:.1e}, $\\langle n \\rangle ={n_ph:.1e}$")
                return port.fitresults
            else:
                print(f"Fitted Qi value outside of range (Qi, fitted: {port.fitresults['Qi_dia_corr_err']}).")
        
    @classmethod
    def multisample_plot(
        cls,
        main_data_directory,
        sample_options,
        output_directory=None,
        include_bar_graph=True,
        from_text_file=True,
        legend_location="top_right",
        qi_lims=None,
        name_prefix=None
    ):
        """
        Creates a bokeh plot for Qi comparison of multiple resonator samples. 

        Inputs:
        - main_data_directory       The directory in which to search for the data (string).
        - sample_options            A dictionary containing information pertaining to each sample.
                                    Example:
                                    sample_options = {
                                        'IQM-03-01' : {
                                            'resonator_index_to_plot' : [1, 2, 3, 4, 5],
                                            'name' : "IQM-03-01",
                                            'files_to_ignore' : None,
                                            'power_dict' : default_power_dict,
                                            'from_text_file' : "path/to/file/circlefit.txt",
                                            'with_fit' : True,
                                            'qi_lims' : [1e4, 1e8]
                                            },
                                        }
            Sample options:
            - output_directory          The directory in which to save the plot (string).
            - include_bar_graph         Boolean to include a bar graph of the Qi values, or "only" to plot only the bar graph.
            - from_text_file            Boolean or string to indicate whether to import data from a text file. 
                                        If True, uses the default text file name. If a string, uses that as the file name.
                                        If False, imports data from the directory specified in sample_options.
            - additional_attenuation    Optional additional attenuation to apply to the data (in dB).
            - qi_lims                   Qi limits for data import
    
        This function handles import and fitting, before passing the data to
        cls.plot_Qi_multisample_bokeh().
        """
        # default values
        default_power_dict = {"lowPower" : -132, 
                              "highPower" : -82,
                              "default" : -82
                            }
        default_T = 25*1e-3
        assert os.path.isdir(main_data_directory), f"Main data directory '{main_data_directory}' does not exist."
        if output_directory is None:
            output_directory = main_data_directory
        else:
            assert os.path.isdir(output_directory), f"Selected output directory '{output_directory}' does not exist."

        # check for valid options, complete setup
        for sample in sample_options.keys():
            assert sample_options[sample].get('name') != None
            if sample_options[sample].get('power_dict') == None:
                sample_options[sample]['power_dict'] = default_power_dict
            if sample_options[sample].get('T') == None:
                sample_options[sample]['T'] = default_T
        # initialise multi-sample dataset
        print(f'Multi-sample plot: {list(sample_options.keys())}\n')
        data = {key: {} for key in sample_options.keys()}
        for sample in sample_options.keys():

            # setup sample options
            sample_path = os.path.join(main_data_directory, sample)
            from_text = sample_options[sample].get('from_text_file', False)
            additional_attenuation = sample_options[sample].get('additional_attenuation', 0)
            qi_lims = sample_options[sample].get('qi_lims', (1e4, 1e8))
            if from_text == False:
                assert os.path.isdir(sample_path), f"Sample directory '{sample_path}' does not exist."
            print(f"{sample}\n Acquiring data...")
            # create class instance
            chunk = ResonatorPowerSweep(data_path = sample_path,
                        sample_name = sample,
                        temperature = 26e-3,
                        power_dict= sample_options[sample]['power_dict'],
                        TLSfit_bounds=([0, 10, 0, 0.0], [1, 1e3, 1e9, 1]),
                        print_log=False,
                        qi_lims=qi_lims
                        )

            # import from text file if specified
            if isinstance(from_text, str) or from_text == True:
                chunk.import_data(additional_attenuation=additional_attenuation, 
                    files_to_ignore=sample_options[sample]['files_to_ignore'],
                    from_text_file=from_text
                    )
                chunk.do_circlefit(remove_duplicates=True, save_fit=False)
            # otherwise, import from directory
            else:
                # do import and fitting etc. get a dict back
                chunk.import_data(additional_attenuation=additional_attenuation, 
                                files_to_ignore=sample_options[sample]['files_to_ignore'],
                                from_text_file=False
                                )
                chunk.do_circlefit(remove_duplicates=True, save_fit=False)
            
            # sort dictionary
            chunk.sort_fit_data(axes_to_sort=["fr", "power"])

            # assign dict
            data[sample] = pd.DataFrame(chunk.fit_data)   
            sample_options[sample]['freq_bin_labels'] = chunk.freq_bin_labels
            print("\n")

        # pass multi-sample data to plotting function
        cls.plot_Qi_multisample_bokeh(data=data, 
                                      sample_options=dict(sample_options), 
                                      output_data_directory=output_directory,
                                      include_bar_graph=include_bar_graph,
                                      ylims=qi_lims,
                                      legend_location=legend_location,
                                      name_prefix=name_prefix,
                                      )
        print(f"Data passed to plot_Qi_multisample_bokeh()")

    @classmethod
    # Qi vs photon number (static) and bar-graph with sample statistics
    def plot_Qi_multisample_bokeh(
        cls,
        data,
        sample_options,
        output_data_directory,
        include_bar_graph=True,
        with_fit=True,
        with_errorbars=True,
        legend_location=None,
        show_plot=True,
        save_plot=True,
        ylims=None,
        shared_axes=True,
        name_prefix=None
    ):
        """
        Plots Qi vs. photon number for multiple samples using Bokeh. Also includes a bar graph of the average Qi values for each sample.
        
        Inputs:
        - data                      Dictionary containing data for each sample, 
                                    with keys as sample names and values as DataFrames.
        - sample_options            Dictionary containing options for each sample, such as 
                                    resonator indices to plot, frequency bin labels, and whether to include fits.
        - output_data_directory     Directory to save the plot.
        - include_bar_graph         Boolean to include a bar graph of the average Qi values. 
                                    Can also choose "only" to plot only the bar graph.
        - with_fit                  Boolean to include TLS fits in the plot.
        - with_errorbars            Boolean to include error bars in the plot.
        - legend_location           Location of the legend in the plot.
        - show_plot                 Boolean to show the plot.
        - save_plot                 Boolean to save the plot.
        - ylims                     Optional y-axis limits for the plot.
        - shared_axes               Boolean to share axes between plots.
        """

        assert len(data.keys()) == len(sample_options.keys()), f"Mismatch between data (length {len(data.keys())}) and sample (length {len(sample_options.keys())}) options "
        for sample in data.keys():
            assert isinstance(data[sample], pd.DataFrame)

        num_samples = len(data.keys())
        sample_names = list(data.keys())

        # bokeh setup - Qi vs. n_ph
        fig_line = figure(
            width=600,
            height=600,
            x_axis_type="log",
            y_axis_type="log",
            y_axis_label=r"$$Q_i$$",
            x_axis_label=r"Photon number  ⟨n⟩",
        )

        # bokeh setup - box plot
        fig_box = figure(
            x_range=sample_names,
            title=r"Single photon Qi",
            width=600,
            height=600,
            y_axis_type="log",
            y_axis_label=r"$$Q_i$$",
            x_axis_label=r"Sample name",
        )

        
        # colours
        if num_samples <= 10:
            base_colors = Category10[num_samples]
        elif num_samples <= 20:
            base_colors = Category20[num_samples]
        else:
            indices = np.linspace(0, 255, num_samples).astype(int)
            base_colors = [Viridis256[i] for i in indices]
        
        # loop through each sample
        for i, sample in enumerate(sample_options.keys()):
            # create class instance
            chunk = cls(fit_data = pd.DataFrame(data[sample]))

            freq_bin_labels = sorted(set(chunk.fit_data["freq bin"]))
            #freq_bin_labels = sample_options[sample]['freq_bin_labels']
            num_resonators = len(freq_bin_labels)
            name = sample_options[sample].get('name', sample)

            # check which resonators to plot
            res_idx = sample_options[sample].get('resonator_index_to_plot')
            if res_idx is not None:
                freqs_to_use = res_idx
            else:
                freqs_to_use = range(freq_bin_labels)
            # check for optional TLS-fit range
            n_ph_lims = sample_options[sample].get('n_ph_lims')
            # determine colour for each resonator
            base_color = base_colors[i]
            # Generate shades by adjusting brightness
            shades = [cls.adjust_lightness_bokeh(base_color, 0.8 + 0.2 * i / max(1, num_resonators - 1)) for i in range(num_resonators)]

            # loop through frequency bins
            Qi_sph = []  # list to store single photon Qi values for each resonator
            for j, freq_bin_cur in enumerate(freq_bin_labels):
                if j in freqs_to_use:
                    print(f"Plotting {sample}: {freq_bin_cur}")
                    # initialise plot data for new resonator
                    n_ph, Qi, Qi_upper, Qi_lower, Qerr  = [], [], [], [], []
                    f = float(freq_bin_cur.split()[0]) * 1e9  # Hz
                    for _, row in data[sample].iterrows():
                        # add measurement from self.fit_data if in current bin
                        if row["freq bin"] == freq_bin_cur:
                            n_ph.append(row["n_ph"])
                            Qi.append(row["Qi_dia_corr"])
                            Qi_upper.append(row["Qi_dia_corr"] + row["Qi_dia_corr_err"])
                            Qi_lower.append(float(row["Qi_dia_corr"]) - float(row["Qi_dia_corr_err"]))
                            Qerr.append(row["Qi_dia_corr_err"])

                    # sort lists by n_ph
                    sorted_data = sorted(zip(n_ph, Qi, Qi_upper, Qi_lower, Qerr), key=lambda x: x[0])
                    n_ph, Qi, Qi_upper, Qi_lower, Qerr = map(np.array, zip(*sorted_data)) if sorted_data else ([], [], [], [], [])

                    # filter n_ph and Qi
                    if n_ph_lims is not None:
                        mask = (n_ph > n_ph_lims[0]) & (n_ph < n_ph_lims[1])
                        n_ph = n_ph[mask]
                        Qi = Qi[mask]
                        Qi_upper = Qi_upper[mask]
                        Qi_lower = Qi_lower[mask]
                        Qerr = Qerr[mask]

                    # convert to ColumnDataSource for Bokeh plotting
                    source = ColumnDataSource(
                        data=dict(n_ph=n_ph, Qi=Qi, upper=Qi_upper, lower=Qi_lower, Qerr=Qerr)
                    )

                    # get single photon Qi
                    sph_indx = cls.find_photon_number_index(
                        data=source.data
                    )
                    sph_Qi = np.array(source.data["Qi"])[sph_indx]
                    Qi_sph.append(sph_Qi)

                    # TLS fit
                    n_ph_TLS, TLSfit = None, None
                    with_fit = sample_options[sample].get('with_fit', True)
                    if with_fit == True:
                        _, n_ph_TLS, TLSfit = cls.TLS_fit(
                            n_ph=source.data["n_ph"],
                            Qi=source.data["Qi"],
                            f=f,
                            T=sample_options[sample]['T'],
                            Qerr=source.data["Qerr"],
                            bounds=chunk.TLSfit_bounds,
                            n_ph_lims=n_ph_lims
                        )
                    # do plotting
                    fig_line.line(
                        source=source,
                        x="n_ph",
                        y="Qi",
                        # size=8, 
                        color=shades[j],
                        alpha=0.7,
                        legend_label=f"{sample}: {freq_bin_cur} (Qi = {sph_Qi:.1e})",
                    )

                    fig_line.scatter(
                        source=source,
                        x="n_ph",
                        y="Qi",
                        size=4,
                        color=shades[j],
                        fill_color="white",
                        alpha=0.7,
                    )

                    # errorbars
                    if with_errorbars == True:
                        errorbars = Whisker(
                            base="n_ph",
                            upper="upper",
                            lower="lower",
                            source=source,
                            line_color=shades[j],
                            line_alpha=0.7,
                            line_cap="round",
                            line_width="2",
                            upper_head=TeeHead(line_color=shades[j], line_alpha=0.7, size=6),
                            lower_head=TeeHead(line_color=shades[j], line_alpha=0.7, size=6),
                        )
                        fig_line.add_layout(errorbars)
                    if with_fit == True:
                        fig_line.line(
                            n_ph_TLS, TLSfit, line_color=shades[j], line_alpha=0.2, line_width=3
                    )

            # box plot - per sample (not per resonator)
            if include_bar_graph != False:
                # calculate per-sample statistics (across all resonators on the sample)
                q1, q2, q3 = np.percentile(Qi_sph, [25, 50, 75])
                iqr = q3 - q1
                upper_whisker = min(max(Qi_sph), q3 + 1.5 * iqr)
                lower_whisker = max(min(Qi_sph), q1 - 1.5 * iqr)
                # # check data
                # print(f"q1, q2, q3: {q1:.2e}, {q2:.2e}, {q3:.2e}")
                # print(f"upper whisker: {upper_whisker:.2e}, lower whisker: {lower_whisker:.2e}")
                # prepare data for plot and add to box plot
                box_source = ColumnDataSource(data=dict(
                                    sample=[sample], q1=[q1], q2=[q2], q3=[q3],
                                    upper=[upper_whisker], lower=[lower_whisker]
                                ))
                fig_box.vbar(x='sample', top='q3', bottom='q1', source=box_source, width=0.5, fill_color=base_color, alpha=0.5, line_color="black", legend_label=f"{name}")
                # Median lines
                
                # Whiskers
                fig_box.segment('sample', 'upper', 'sample', 'q3', source=box_source, line_color="black")
                fig_box.segment('sample', 'lower', 'sample', 'q1', source=box_source, line_color="black")
                fig_box.circle('sample', 'q2', source=box_source, size=6, color="black", fill_color="white")

        # legend
        fig_line.legend.location = legend_location
        #fig_line.legend.ncols = int(np.floor(num_samples/5) + 1) # TODO: figure out columns? 
        # title
        fig_line.title = f"Internal Q-factor"
        # increase font sizes
        fig_line.title.text_font_size = '16pt'
        fig_line.xaxis.axis_label_text_font_size = '14pt'
        fig_line.yaxis.axis_label_text_font_size = '14pt'
        fig_line.xaxis.major_label_text_font_size = '12pt'
        fig_line.yaxis.major_label_text_font_size = '12pt'
        fig_box.title.text_font_size = '16pt'
        fig_box.xaxis.axis_label_text_font_size = '14pt'
        fig_box.yaxis.axis_label_text_font_size = '14pt'
        fig_box.xaxis.major_label_text_font_size = '12pt'
        fig_box.yaxis.major_label_text_font_size = '12pt'
        fig_box.legend.label_text_font_size = '10pt'
        if ylims is not None:
            fig_line.y_range.start = ylims[0]
            fig_line.y_range.end = ylims[1]
            fig_box.y_range.start = ylims[0]
            fig_box.y_range.end = ylims[1]
        if include_bar_graph == False:
            # show plot
            if show_plot == True:
                show(fig_line)
                fig_line.toolbar = None
            # save plot
            if save_plot == True:
                fig_line.toolbar_location=None
                export_name = name_prefix + "_".join(list(sample_options.keys()))
                export_path = os.path.join(output_data_directory, f"line_{export_name}.png")
                export.export_png(obj=fig_line, filename=export_path)
                print(f"Plot saved at {export_path}")
        elif include_bar_graph == True or include_bar_graph == "both":
            fig_line.legend.visible = False
            # Change font sizes
            fig_box.legend.location = legend_location
            # fig_box.legend.ncols = int(np.floor(num_samples/5) + 1) # TODO: fix
            fig_box.legend.spacing = 0  # spacing between items
            if num_samples > 5:
                fig_box.xaxis.major_label_orientation = 0.785
            if shared_axes:
                if ylims != None:
                    print(f"Setting shared ylims to {ylims}")
                    fig_line.y_range.start = ylims[0]
                    fig_line.y_range.end = ylims[1]
                    fig_box.y_range.start = ylims[0]
                    fig_box.y_range.end = ylims[1]
                else:
                    fig_box.y_range = fig_line.y_range
            layout = gridplot([[fig_line, fig_box]], width=600, height=600, toolbar_location=None)
            # show plot
            if show_plot == True:
                show(layout)
            # save plot
            if save_plot == True:
                export_name = name_prefix + "_".join(list(sample_options.keys()))
                export_path = os.path.join(output_data_directory, f"boxLine_{export_name}.png")
                export.export_png(obj=layout, filename=export_path)
                print(f"Plot saved at {export_path}")
        elif include_bar_graph == "only":
            # show plot
            fig_box.legend.location = legend_location
            if show_plot == True:
                show(fig_box)
                # fig_box.toolbar = None
            # save plot
            if save_plot == True:
                fig_box.toolbar_location=None
                export_name = name_prefix + "_".join(list(sample_options.keys()))
                export_path = os.path.join(output_data_directory, f"box_{export_name}.png")
                export.export_png(obj=fig_box, filename=export_path)
                print(f"Plot saved at {export_path}")

    @staticmethod
    def adjust_lightness_bokeh(hex_color, factor):
        import colorsys
        """Modify the brightness of a hex color."""
        hex_color = hex_color.lstrip("#")  # Remove '#' from the hex code
        r, g, b = tuple(int(hex_color[i:i+2], 16) / 255.0 for i in (0, 2, 4))  # Convert to RGB [0,1]
        h, l, s = colorsys.rgb_to_hls(r, g, b)  # Convert to HLS
        l = max(0, min(1, l * factor))  # Adjust lightness
        new_r, new_g, new_b = colorsys.hls_to_rgb(h, l, s)  # Convert back to RGB
        return f"#{int(new_r * 255):02x}{int(new_g * 255):02x}{int(new_b * 255):02x}"  # Convert back to hex
    

    def sort_dict_by_key(data: dict, sort_key="n_ph"):
        # Ensure the sort key exists
        assert sort_key in data, f"'{sort_key}' not found in dictionary."
        # Get sort indices from the sort_key
        sort_indices = np.argsort(np.array(data[sort_key], dtype=float))
        # Sort each entry in the dictionary using those indices
        sorted_data = {
            key: [data[key][i] for i in sort_indices]
            for key in data
        }
        return sorted_data

    def trim_fit_data_by_qi(self, qi_lims=[1e4, 5e7]):
        """
        Trims the fit data to only include entries with Qi values within the specified limits.
        
        Inputs:
        - qi_lims: List of two values specifying the lower and upper limits for Qi.
        
        Returns:
        - None, but modifies self.fit_data in place.
        """
        assert isinstance(qi_lims, list) and len(qi_lims) == 2, "qi_lims should be a list of two values."
        assert qi_lims[0] < qi_lims[1], "Lower limit should be less than upper limit."
        
        len_before_trim = len(self.fit_data['Qi_dia_corr'])
        self.fit_data['Qi_dia_corr'] = pd.to_numeric(self.fit_data['Qi_dia_corr'], errors='coerce')
        self.fit_data = self.fit_data[
            (self.fit_data['Qi_dia_corr'] > qi_lims[0]) & 
            (self.fit_data['Qi_dia_corr'] < qi_lims[1])
        ]
        len_after_trim = len(self.fit_data['Qi_dia_corr'])
        print(f"Trimmed {len_before_trim - len_after_trim} data points for qi range {qi_lims}.")<|MERGE_RESOLUTION|>--- conflicted
+++ resolved
@@ -472,19 +472,12 @@
                         measurement_data["raw_data"]["measurement_name"]
                     )
                     fits_completed += 1
-<<<<<<< HEAD
                     meas_name = os.path.basename(os.path.normpath(measurement_name))
                     (
                         print(
                             #f"{fits_completed}\t{re.split(r'[\\/]', measurement_name)[-1]}\t"
                             # TODO: check here
                             f"{fits_completed}\t{meas_name}\t"
-=======
-                    filename_only = re.split(r'[\\/]', measurement_name)[-1]
-                    (
-                        print(
-                            f"{fits_completed}\t{filename_only}\t"
->>>>>>> 0f02370d
                             f"f = {port.fitresults['fr']:.1e}, "
                             f"Qi = {port.fitresults['Qi_dia_corr']:.1e}, "
                             f"P = {measurement_data['raw_data']['power']:.1f} dBm "
